--- conflicted
+++ resolved
@@ -15,18 +15,12 @@
 from sklearn.metrics import accuracy_score
 import argparse
 
-<<<<<<< HEAD
-np.random.seed(42)
-
 
 def get_solver_files(solvers: list[SolverConfig], costs_dir: str)-> list[str]:
-=======
-def get_solver_files(solvers: list[SolverConfig])-> list[str]:
     """
     Extract solver file names from the list of SolverConfig objects.
     """
     script_dir = os.path.dirname(os.path.abspath(__file__))
->>>>>>> a691989f
     distance_files = []
     for solver in solvers:
         for params in solver.param_grid:
@@ -71,11 +65,7 @@
     return kernel_matrix
 
 
-<<<<<<< HEAD
-def calculate_results(X: ArrayLike, y: ArrayLike, distance: ArrayLike, indices: ArrayLike)-> float:
-=======
 def calculate_results(X: ArrayLike, y: ArrayLike, distance: ArrayLike, indices: ArrayLike, rng_seed: int)-> float:
->>>>>>> a691989f
     """Calculate classification results using proper cross-validation with precomputed kernel"""
     X_sub = X[indices]
     y_sub = y[indices]
@@ -149,11 +139,7 @@
 
                 logger.info(f"Running {solver.name} with parameters {param_kwargs} on sample size {sample_size}")
 
-<<<<<<< HEAD
-                accuracy = calculate_results(X, y, distance_matrix, X_indices)
-=======
                 accuracy = calculate_results(X, y, distance_matrix, X_indices, rng_seed)
->>>>>>> a691989f
 
                 result = {
                     'solver': solver.name,
